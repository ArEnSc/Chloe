--- conflicted
+++ resolved
@@ -4,13 +4,11 @@
 import { Button } from '@/components/ui/button'
 import { Textarea } from '@/components/ui/textarea'
 import { ScrollArea } from '@/components/ui/scroll-area'
-<<<<<<< HEAD
-import { Send, Loader2, ChevronDown, ChevronRight, Code, Zap, AlertCircle } from 'lucide-react'
-=======
-import { Send, Loader2, ChevronDown, ChevronRight, Code, Zap } from 'lucide-react'
+
+import { Send, Loader2, ChevronDown, ChevronRight, Code, Zap,AlertCircle} from 'lucide-react'
 import { FlickeringGrid } from '@/components/ui/flickering-grid'
 import { AnimatedShinyText } from '@/components/magicui/animated-shiny-text'
->>>>>>> 8dbda51c
+
 
 interface FunctionCall {
   name: string
